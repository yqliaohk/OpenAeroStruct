from __future__ import print_function

import numpy as np

from openmdao.api import ExplicitComponent


class ConvertVelocity(ExplicitComponent):
    """
    Convert the freestream velocity magnitude into a velocity vector at each
    evaluation point. In this case, each of the panels sees the same velocity.
    This really just helps us set up the velocities for use in the VLM analysis.

    Parameters
    ----------
    alpha : float
        The angle of attack for the aircraft (all lifting surfaces) in degrees.
    beta : float
        The sideslip angle for the aircraft (all lifting surfaces) in degrees.
    v : float
        The freestream velocity magnitude.
    rotational_velocities[system_size, 3] : numpy array
        The rotated freestream velocities at each evaluation point for all
        lifting surfaces. system_size is the sum of the count of all panels
        for all lifting surfaces.

    Returns
    -------
    freestream_velocities[system_size, 3] : numpy array
        The rotated freestream velocities at each evaluation point for all
        lifting surfaces. system_size is the sum of the count of all panels
        for all lifting surfaces.
    """

    def initialize(self):
        self.options.declare('surfaces', types=list)
        self.options.declare('rotational', False, types=bool,
                             desc="Set to True to turn on support for computing angular velocities")

    def setup(self):
        surfaces = self.options['surfaces']
        rotational = self.options['rotational']

        system_size = 0
        sizes = []

        # Loop through each surface and cumulatively add the number of panels
        # to obtain system_size.
        for surface in surfaces:
            mesh = surface['mesh']
            nx = mesh.shape[0]
            ny = mesh.shape[1]
            size = (nx - 1) * (ny - 1)
            system_size += size
            sizes.append(size)

        self.system_size = system_size

        self.add_input('alpha', val=0., units='deg')
        self.add_input('beta', val=0., units='deg')
        self.add_input('v', val=1., units='m/s')

        if rotational:
            self.add_input('rotational_velocities', shape=(system_size, 3), units='m/s')

        self.add_output('freestream_velocities', shape=(system_size, 3), units='m/s')

        self.declare_partials('freestream_velocities', 'alpha')
        self.declare_partials('freestream_velocities', 'beta')
        self.declare_partials('freestream_velocities', 'v')

        if rotational:
            nn = 3 * system_size
            row_col = np.arange(nn)
            val = np.ones((nn, ))
            self.declare_partials('freestream_velocities', 'rotational_velocities',
                                  rows=row_col, cols=row_col, val=val)

    def compute(self, inputs, outputs):
        # Rotate the freestream velocities based on the angle of attack and the sideslip angle.
        alpha = inputs['alpha'][0] * np.pi / 180.
        beta = inputs['beta'][0] * np.pi / 180.

        cosa = np.cos(alpha)
        sina = np.sin(alpha)
        cosb = np.cos(beta)
        sinb = np.sin(beta)

        v_inf = inputs['v'][0] * np.array([cosa*cosb, -sinb, sina*cosb])
        outputs['freestream_velocities'][:, :] = v_inf

        if self.options['rotational']:
            outputs['freestream_velocities'][:, :] += inputs['rotational_velocities']

    def compute_partials(self, inputs, J):
        alpha = inputs['alpha'][0] * np.pi / 180.
        beta = inputs['beta'][0] * np.pi / 180.

        cosa = np.cos(alpha)
        sina = np.sin(alpha)
        cosb = np.cos(beta)
        sinb = np.sin(beta)

<<<<<<< HEAD
        # Using tile to flatten the Jacobian, the Jacobian should be a one-dimensional array, the default order is row-by-row.
        # [[1,2,3],[1,2,3]] -> [1,2,3,1,2,3]
        Jv_v =  np.tile(np.array([cosa, 0., sina]), self.system_size)
        Jv_alpha = np.tile(inputs['v'][0] * np.array([-sina, 0., cosa]) * np.pi/180.,self.system_size)
        J['inflow_velocities','v'] = Jv_v
        J['inflow_velocities','alpha'] = Jv_alpha
    
=======
        J['freestream_velocities','v'] = np.tile(np.array([cosa*cosb, -sinb, sina*cosb]), self.system_size)
        J['freestream_velocities','alpha'] = np.tile(inputs['v'][0] * np.array([-sina*cosb, 0., cosa*cosb]) * np.pi/180.,
                                                     self.system_size)
        J['freestream_velocities','beta'] = np.tile(inputs['v'][0] * np.array([-cosa*sinb, -cosb, -sina*sinb]) * np.pi/180.,
                                                    self.system_size)
>>>>>>> 617819ac
<|MERGE_RESOLUTION|>--- conflicted
+++ resolved
@@ -101,18 +101,8 @@
         cosb = np.cos(beta)
         sinb = np.sin(beta)
 
-<<<<<<< HEAD
-        # Using tile to flatten the Jacobian, the Jacobian should be a one-dimensional array, the default order is row-by-row.
-        # [[1,2,3],[1,2,3]] -> [1,2,3,1,2,3]
-        Jv_v =  np.tile(np.array([cosa, 0., sina]), self.system_size)
-        Jv_alpha = np.tile(inputs['v'][0] * np.array([-sina, 0., cosa]) * np.pi/180.,self.system_size)
-        J['inflow_velocities','v'] = Jv_v
-        J['inflow_velocities','alpha'] = Jv_alpha
-    
-=======
         J['freestream_velocities','v'] = np.tile(np.array([cosa*cosb, -sinb, sina*cosb]), self.system_size)
         J['freestream_velocities','alpha'] = np.tile(inputs['v'][0] * np.array([-sina*cosb, 0., cosa*cosb]) * np.pi/180.,
                                                      self.system_size)
         J['freestream_velocities','beta'] = np.tile(inputs['v'][0] * np.array([-cosa*sinb, -cosb, -sina*sinb]) * np.pi/180.,
                                                     self.system_size)
->>>>>>> 617819ac
